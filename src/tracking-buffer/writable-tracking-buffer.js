--- conflicted
+++ resolved
@@ -29,13 +29,8 @@
     this.initialSize = initialSize;
     this.encoding = encoding || 'ucs2';
     this.doubleSizeGrowth = doubleSizeGrowth || false;
-<<<<<<< HEAD
-    this.buffer = new Buffer(this.initialSize).fill(0);
+    this.buffer = Buffer.alloc(this.initialSize, 0);
     this.compositeBuffer = ZERO_LENGTH_BUFFER;
-=======
-    this.buffer = Buffer.alloc(this.initialSize, 0);
-    this.compositeBuffer = Buffer.alloc(0);
->>>>>>> 08a65bf8
     this.position = 0;
   }
 
